/*
Copyright 2019 The Kubernetes Authors.

Licensed under the Apache License, Version 2.0 (the "License");
you may not use this file except in compliance with the License.
You may obtain a copy of the License at

	http://www.apache.org/licenses/LICENSE-2.0

Unless required by applicable law or agreed to in writing, software
distributed under the License is distributed on an "AS IS" BASIS,
WITHOUT WARRANTIES OR CONDITIONS OF ANY KIND, either express or implied.
See the License for the specific language governing permissions and
limitations under the License.
*/

package controllers

import (
	"context"
	"errors"
	"fmt"
	"strings"
	"time"

	"github.com/gophercloud/gophercloud/openstack/networking/v2/networks"
	"github.com/gophercloud/gophercloud/openstack/networking/v2/ports"
	"github.com/gophercloud/gophercloud/openstack/networking/v2/subnets"
	corev1 "k8s.io/api/core/v1"
	apierrors "k8s.io/apimachinery/pkg/api/errors"
	kerrors "k8s.io/apimachinery/pkg/util/errors"
	"k8s.io/client-go/tools/record"
	"k8s.io/utils/pointer"
	clusterv1 "sigs.k8s.io/cluster-api/api/v1beta1"
	capierrors "sigs.k8s.io/cluster-api/errors"
	"sigs.k8s.io/cluster-api/util"
	"sigs.k8s.io/cluster-api/util/annotations"
	"sigs.k8s.io/cluster-api/util/collections"
	"sigs.k8s.io/cluster-api/util/conditions"
	"sigs.k8s.io/cluster-api/util/patch"
	"sigs.k8s.io/cluster-api/util/predicates"
	ctrl "sigs.k8s.io/controller-runtime"
	"sigs.k8s.io/controller-runtime/pkg/builder"
	"sigs.k8s.io/controller-runtime/pkg/client"
	"sigs.k8s.io/controller-runtime/pkg/controller"
	"sigs.k8s.io/controller-runtime/pkg/controller/controllerutil"
	"sigs.k8s.io/controller-runtime/pkg/handler"
	"sigs.k8s.io/controller-runtime/pkg/reconcile"

	infrav1 "sigs.k8s.io/cluster-api-provider-openstack/api/v1beta1"
	"sigs.k8s.io/cluster-api-provider-openstack/pkg/cloud/services/compute"
	"sigs.k8s.io/cluster-api-provider-openstack/pkg/cloud/services/loadbalancer"
	"sigs.k8s.io/cluster-api-provider-openstack/pkg/cloud/services/networking"
	"sigs.k8s.io/cluster-api-provider-openstack/pkg/scope"
	utils "sigs.k8s.io/cluster-api-provider-openstack/pkg/utils/controllers"
	"sigs.k8s.io/cluster-api-provider-openstack/pkg/utils/filterconvert"
	"sigs.k8s.io/cluster-api-provider-openstack/pkg/utils/names"
)

const (
	BastionInstanceHashAnnotation = "infrastructure.cluster.x-k8s.io/bastion-hash"
)

// OpenStackClusterReconciler reconciles a OpenStackCluster object.
type OpenStackClusterReconciler struct {
	Client           client.Client
	Recorder         record.EventRecorder
	WatchFilterValue string
	ScopeFactory     scope.Factory
	CaCertificates   []byte // PEM encoded ca certificates.
}

// +kubebuilder:rbac:groups=infrastructure.cluster.x-k8s.io,resources=openstackclusters,verbs=get;list;watch;create;update;patch;delete
// +kubebuilder:rbac:groups=infrastructure.cluster.x-k8s.io,resources=openstackclusters/status,verbs=get;update;patch
// +kubebuilder:rbac:groups=cluster.x-k8s.io,resources=clusters;clusters/status,verbs=get;list;watch

func (r *OpenStackClusterReconciler) Reconcile(ctx context.Context, req ctrl.Request) (result ctrl.Result, reterr error) {
	log := ctrl.LoggerFrom(ctx)

	// Fetch the OpenStackCluster instance
	openStackCluster := &infrav1.OpenStackCluster{}
	err := r.Client.Get(ctx, req.NamespacedName, openStackCluster)
	if err != nil {
		if apierrors.IsNotFound(err) {
			return reconcile.Result{}, nil
		}
		return reconcile.Result{}, err
	}

	// Fetch the Cluster.
	cluster, err := util.GetOwnerCluster(ctx, r.Client, openStackCluster.ObjectMeta)
	if err != nil {
		return reconcile.Result{}, err
	}

	if cluster == nil {
		log.Info("Cluster Controller has not yet set OwnerRef")
		return reconcile.Result{}, nil
	}

	log = log.WithValues("cluster", cluster.Name)

	if annotations.IsPaused(cluster, openStackCluster) {
		log.Info("OpenStackCluster or linked Cluster is marked as paused. Not reconciling")
		return reconcile.Result{}, nil
	}

	patchHelper, err := patch.NewHelper(openStackCluster, r.Client)
	if err != nil {
		return ctrl.Result{}, err
	}

	// Always patch the openStackCluster when exiting this function so we can persist any OpenStackCluster changes.
	defer func() {
		if err := patchCluster(ctx, patchHelper, openStackCluster); err != nil {
			reterr = kerrors.NewAggregate([]error{reterr, err})
		}
	}()

	clientScope, err := r.ScopeFactory.NewClientScopeFromCluster(ctx, r.Client, openStackCluster, r.CaCertificates, log)
	if err != nil {
		return reconcile.Result{}, err
	}
	scope := scope.NewWithLogger(clientScope, log)

	// Handle deleted clusters
	if !openStackCluster.DeletionTimestamp.IsZero() {
		return r.reconcileDelete(ctx, scope, cluster, openStackCluster)
	}

	// Handle non-deleted clusters
	return reconcileNormal(scope, cluster, openStackCluster)
}

func (r *OpenStackClusterReconciler) reconcileDelete(ctx context.Context, scope *scope.WithLogger, cluster *clusterv1.Cluster, openStackCluster *infrav1.OpenStackCluster) (ctrl.Result, error) {
	scope.Logger().Info("Reconciling Cluster delete")

	// Wait for machines to be deleted before removing the finalizer as they
	// depend on this resource to deprovision.  Additionally it appears that
	// allowing the Kubernetes API to vanish too quickly will upset the capi
	// kubeadm control plane controller.
	machines, err := collections.GetFilteredMachinesForCluster(ctx, r.Client, cluster)
	if err != nil {
		return ctrl.Result{}, err
	}

	if len(machines) != 0 {
		scope.Logger().Info("Waiting for machines to be deleted", "remaining", len(machines))
		return ctrl.Result{RequeueAfter: 5 * time.Second}, nil
	}

	clusterResourceName := names.ClusterResourceName(cluster)

	// A bastion may have been created if cluster initialisation previously reached populating the network status
	// We attempt to delete it even if no status was written, just in case
	if openStackCluster.Status.Network != nil {
		// Attempt to resolve bastion resources before delete. We don't need to worry about starting if the resources have changed on update.
		if _, err := resolveBastionResources(scope, clusterResourceName, openStackCluster); err != nil {
			return reconcile.Result{}, err
		}

		if err := deleteBastion(scope, cluster, openStackCluster); err != nil {
			return reconcile.Result{}, err
		}
	}

	networkingService, err := networking.NewService(scope)
	if err != nil {
		return reconcile.Result{}, err
	}

<<<<<<< HEAD
	clusterName := fmt.Sprintf("%s-%s", cluster.Namespace, cluster.Name)

	var skipLBDeleting bool

=======
>>>>>>> ec77c186
	if openStackCluster.Spec.APIServerLoadBalancer.IsEnabled() {
		loadBalancerService, err := loadbalancer.NewService(scope)
		if err != nil {
			if strings.EqualFold(err.Error(), loadbalancer.ErrLoadBalancerNoPoint) {
				skipLBDeleting = true
			}
			if !skipLBDeleting {
				return reconcile.Result{}, err
			}
		}

<<<<<<< HEAD
		if !skipLBDeleting {
			if err = loadBalancerService.DeleteLoadBalancer(openStackCluster, clusterName); err != nil {
				handleUpdateOSCError(openStackCluster, fmt.Errorf("failed to delete load balancer: %w", err))
				return reconcile.Result{}, fmt.Errorf("failed to delete load balancer: %w", err)
			}
=======
		if err = loadBalancerService.DeleteLoadBalancer(openStackCluster, clusterResourceName); err != nil {
			handleUpdateOSCError(openStackCluster, fmt.Errorf("failed to delete load balancer: %w", err))
			return reconcile.Result{}, fmt.Errorf("failed to delete load balancer: %w", err)
>>>>>>> ec77c186
		}
	}

	// if ManagedSubnets was not set, no network was created.
	if len(openStackCluster.Spec.ManagedSubnets) > 0 {
		if err = networkingService.DeleteRouter(openStackCluster, clusterResourceName); err != nil {
			handleUpdateOSCError(openStackCluster, fmt.Errorf("failed to delete router: %w", err))
			return ctrl.Result{}, fmt.Errorf("failed to delete router: %w", err)
		}

		if err = networkingService.DeleteClusterPorts(openStackCluster); err != nil {
			handleUpdateOSCError(openStackCluster, fmt.Errorf("failed to delete ports: %w", err))
			return reconcile.Result{}, fmt.Errorf("failed to delete ports: %w", err)
		}

		if err = networkingService.DeleteNetwork(openStackCluster, clusterResourceName); err != nil {
			handleUpdateOSCError(openStackCluster, fmt.Errorf("failed to delete network: %w", err))
			return ctrl.Result{}, fmt.Errorf("failed to delete network: %w", err)
		}
	}

	if err = networkingService.DeleteSecurityGroups(openStackCluster, clusterResourceName); err != nil {
		handleUpdateOSCError(openStackCluster, fmt.Errorf("failed to delete security groups: %w", err))
		return reconcile.Result{}, fmt.Errorf("failed to delete security groups: %w", err)
	}

	// Cluster is deleted so remove the finalizer.
	controllerutil.RemoveFinalizer(openStackCluster, infrav1.ClusterFinalizer)
	scope.Logger().Info("Reconciled Cluster deleted successfully")
	return ctrl.Result{}, nil
}

func contains(arr []string, target string) bool {
	for _, a := range arr {
		if a == target {
			return true
		}
	}
	return false
}

func resolveBastionResources(scope *scope.WithLogger, clusterResourceName string, openStackCluster *infrav1.OpenStackCluster) (bool, error) {
	// Resolve and store resources for the bastion
	if openStackCluster.Spec.Bastion != nil && openStackCluster.Spec.Bastion.Enabled {
		if openStackCluster.Status.Bastion == nil {
			openStackCluster.Status.Bastion = &infrav1.BastionStatus{}
		}
		if openStackCluster.Spec.Bastion.Spec == nil {
			return false, fmt.Errorf("bastion spec is nil when bastion is enabled, this shouldn't happen")
		}
		resolved := openStackCluster.Status.Bastion.Resolved
		if resolved == nil {
			resolved = &infrav1.ResolvedMachineSpec{}
			openStackCluster.Status.Bastion.Resolved = resolved
		}
		changed, err := compute.ResolveMachineSpec(scope,
			openStackCluster.Spec.Bastion.Spec, resolved,
			clusterResourceName, bastionName(clusterResourceName),
			openStackCluster, getBastionSecurityGroupID(openStackCluster))
		if err != nil {
			return false, err
		}
		if changed {
			// If the resolved machine spec changed we need to restart the reconcile to avoid inconsistencies between reconciles.
			return true, nil
		}
		resources := openStackCluster.Status.Bastion.Resources
		if resources == nil {
			resources = &infrav1.MachineResources{}
			openStackCluster.Status.Bastion.Resources = resources
		}

		err = compute.AdoptMachineResources(scope, resolved, resources)
		if err != nil {
			return false, err
		}
	}
	return false, nil
}

func deleteBastion(scope *scope.WithLogger, cluster *clusterv1.Cluster, openStackCluster *infrav1.OpenStackCluster) error {
	scope.Logger().Info("Deleting Bastion")

	computeService, err := compute.NewService(scope)
	if err != nil {
		return err
	}
	networkingService, err := networking.NewService(scope)
	if err != nil {
		return err
	}

	if openStackCluster.Status.Bastion != nil && openStackCluster.Status.Bastion.FloatingIP != "" {
		if err = networkingService.DeleteFloatingIP(openStackCluster, openStackCluster.Status.Bastion.FloatingIP); err != nil {
			handleUpdateOSCError(openStackCluster, fmt.Errorf("failed to delete floating IP: %w", err))
			return fmt.Errorf("failed to delete floating IP: %w", err)
		}
	}

	bastionStatus := openStackCluster.Status.Bastion

	var instanceStatus *compute.InstanceStatus
	if bastionStatus != nil && bastionStatus.ID != "" {
		instanceStatus, err = computeService.GetInstanceStatus(openStackCluster.Status.Bastion.ID)
		if err != nil {
			return err
		}
	} else {
		instanceStatus, err = computeService.GetInstanceStatusByName(openStackCluster, bastionName(cluster.Name))
		if err != nil {
			return err
		}
	}

	if instanceStatus != nil {
		instanceNS, err := instanceStatus.NetworkStatus()
		if err != nil {
			return err
		}
		addresses := instanceNS.Addresses()

		for _, address := range addresses {
			if address.Type == corev1.NodeExternalIP {
				// Floating IP may not have properly saved in bastion status (thus not deleted above), delete any remaining floating IP
				if err = networkingService.DeleteFloatingIP(openStackCluster, address.Address); err != nil {
					handleUpdateOSCError(openStackCluster, fmt.Errorf("failed to delete floating IP: %w", err))
					return fmt.Errorf("failed to delete floating IP: %w", err)
				}
			}
		}

		instanceSpec, err := bastionToInstanceSpec(openStackCluster, cluster)
		if err != nil {
			return err
		}
		if err = computeService.DeleteInstance(openStackCluster, instanceStatus, instanceSpec); err != nil {
			handleUpdateOSCError(openStackCluster, fmt.Errorf("failed to delete bastion: %w", err))
			return fmt.Errorf("failed to delete bastion: %w", err)
		}
	}

	if bastionStatus != nil && bastionStatus.Resources != nil {
		trunkSupported, err := networkingService.IsTrunkExtSupported()
		if err != nil {
			return err
		}
		for _, port := range bastionStatus.Resources.Ports {
			if err := networkingService.DeleteInstanceTrunkAndPort(openStackCluster, port, trunkSupported); err != nil {
				handleUpdateOSCError(openStackCluster, fmt.Errorf("failed to delete port: %w", err))
				return fmt.Errorf("failed to delete port: %w", err)
			}
		}
		bastionStatus.Resources.Ports = nil
	}

	scope.Logger().Info("Deleted Bastion")

	openStackCluster.Status.Bastion = nil
	delete(openStackCluster.ObjectMeta.Annotations, BastionInstanceHashAnnotation)

	return nil
}

func reconcileNormal(scope *scope.WithLogger, cluster *clusterv1.Cluster, openStackCluster *infrav1.OpenStackCluster) (ctrl.Result, error) { //nolint:unparam
	if openStackCluster.Status.FailureReason != nil || openStackCluster.Status.FailureMessage != nil {
		scope.Logger().Info("Not reconciling cluster in failed state. See openStackCluster.status.failureReason, openStackCluster.status.failureMessage, or previously logged error for details")
		return ctrl.Result{}, nil
	}
	scope.Logger().Info("Reconciling Cluster")

	// If the OpenStackCluster doesn't have our finalizer, add it.
	if controllerutil.AddFinalizer(openStackCluster, infrav1.ClusterFinalizer) {
		// Register the finalizer immediately to avoid orphaning OpenStack resources on delete
		return reconcile.Result{}, nil
	}

	computeService, err := compute.NewService(scope)
	if err != nil {
		return reconcile.Result{}, err
	}

	err = reconcileNetworkComponents(scope, cluster, openStackCluster)
	if err != nil {
		return reconcile.Result{}, err
	}

	result, err := reconcileBastion(scope, cluster, openStackCluster)
	if err != nil {
		return reconcile.Result{}, err
	}
	if result != nil {
		return *result, nil
	}

	availabilityZones, err := computeService.GetAvailabilityZones()
	if err != nil {
		return ctrl.Result{}, err
	}

	// Create a new list in case any AZs have been removed from OpenStack
	openStackCluster.Status.FailureDomains = make(clusterv1.FailureDomains)
	for _, az := range availabilityZones {
		// By default, the AZ is used or not used for control plane nodes depending on the flag
		found := !pointer.BoolDeref(openStackCluster.Spec.ControlPlaneOmitAvailabilityZone, false)
		// If explicit AZs for control plane nodes are given, they override the value
		if len(openStackCluster.Spec.ControlPlaneAvailabilityZones) > 0 {
			found = contains(openStackCluster.Spec.ControlPlaneAvailabilityZones, az.ZoneName)
		}
		// Add the AZ object to the failure domains for the cluster
		openStackCluster.Status.FailureDomains[az.ZoneName] = clusterv1.FailureDomainSpec{
			ControlPlane: found,
		}
	}

	openStackCluster.Status.Ready = true
	openStackCluster.Status.FailureMessage = nil
	openStackCluster.Status.FailureReason = nil
	scope.Logger().Info("Reconciled Cluster created successfully")
	return reconcile.Result{}, nil
}

func reconcileBastion(scope *scope.WithLogger, cluster *clusterv1.Cluster, openStackCluster *infrav1.OpenStackCluster) (*ctrl.Result, error) {
	scope.Logger().V(4).Info("Reconciling Bastion")

	clusterResourceName := names.ClusterResourceName(cluster)
	changed, err := resolveBastionResources(scope, clusterResourceName, openStackCluster)
	if err != nil {
		return nil, err
	}
	if changed {
		return &reconcile.Result{}, nil
	}

	// No Bastion defined
	if openStackCluster.Spec.Bastion == nil || !openStackCluster.Spec.Bastion.Enabled {
		// Delete any existing bastion
		if openStackCluster.Status.Bastion != nil {
			if err := deleteBastion(scope, cluster, openStackCluster); err != nil {
				return nil, err
			}
			// Reconcile again before continuing
			return &reconcile.Result{}, nil
		}

		// Otherwise nothing to do
		return nil, nil
	}

	computeService, err := compute.NewService(scope)
	if err != nil {
		return nil, err
	}

	networkingService, err := networking.NewService(scope)
	if err != nil {
		return nil, err
	}

	instanceSpec, err := bastionToInstanceSpec(openStackCluster, cluster)
	if err != nil {
		return nil, err
	}

	bastionHash, err := compute.HashInstanceSpec(instanceSpec)
	if err != nil {
		return nil, fmt.Errorf("failed computing bastion hash from instance spec: %w", err)
	}
	if bastionHashHasChanged(bastionHash, openStackCluster.ObjectMeta.Annotations) {
		if err := deleteBastion(scope, cluster, openStackCluster); err != nil {
			return nil, err
		}

		// Add the new annotation and reconcile again before continuing
		annotations.AddAnnotations(openStackCluster, map[string]string{BastionInstanceHashAnnotation: bastionHash})
		return &reconcile.Result{}, nil
	}

	err = getOrCreateBastionPorts(openStackCluster, networkingService)
	if err != nil {
		handleUpdateOSCError(openStackCluster, fmt.Errorf("failed to get or create ports for bastion: %w", err))
		return nil, fmt.Errorf("failed to get or create ports for bastion: %w", err)
	}
	bastionPortIDs := GetPortIDs(openStackCluster.Status.Bastion.Resources.Ports)

	var instanceStatus *compute.InstanceStatus
	if openStackCluster.Status.Bastion != nil && openStackCluster.Status.Bastion.ID != "" {
		if instanceStatus, err = computeService.GetInstanceStatus(openStackCluster.Status.Bastion.ID); err != nil {
			return nil, err
		}
	}
	if instanceStatus == nil {
		// Check if there is an existing instance with bastion name, in case where bastion ID would not have been properly stored in cluster status
		if instanceStatus, err = computeService.GetInstanceStatusByName(openStackCluster, instanceSpec.Name); err != nil {
			return nil, err
		}
	}
	if instanceStatus == nil {
		instanceStatus, err = computeService.CreateInstance(openStackCluster, instanceSpec, bastionPortIDs)
		if err != nil {
			return nil, fmt.Errorf("failed to create bastion: %w", err)
		}
	}

	// Save hash & status as soon as we know we have an instance
	instanceStatus.UpdateBastionStatus(openStackCluster)

	// Make sure that bastion instance has a valid state
	switch instanceStatus.State() {
	case infrav1.InstanceStateError:
		return nil, fmt.Errorf("failed to reconcile bastion, instance state is ERROR")
	case infrav1.InstanceStateBuild, infrav1.InstanceStateUndefined:
		scope.Logger().Info("Waiting for bastion instance to become ACTIVE", "id", instanceStatus.ID(), "status", instanceStatus.State())
		return &reconcile.Result{RequeueAfter: waitForBuildingInstanceToReconcile}, nil
	case infrav1.InstanceStateDeleted:
		// Not clear why this would happen, so try to clean everything up before reconciling again
		if err := deleteBastion(scope, cluster, openStackCluster); err != nil {
			return nil, err
		}
		return &reconcile.Result{}, nil
	}

	port, err := computeService.GetManagementPort(openStackCluster, instanceStatus)
	if err != nil {
		err = fmt.Errorf("getting management port for bastion: %w", err)
		handleUpdateOSCError(openStackCluster, err)
		return nil, err
	}

	return bastionAddFloatingIP(openStackCluster, clusterResourceName, port, networkingService)
}

func bastionAddFloatingIP(openStackCluster *infrav1.OpenStackCluster, clusterResourceName string, port *ports.Port, networkingService *networking.Service) (*reconcile.Result, error) {
	fp, err := networkingService.GetFloatingIPByPortID(port.ID)
	if err != nil {
		handleUpdateOSCError(openStackCluster, fmt.Errorf("failed to get or create floating IP for bastion: %w", err))
		return nil, fmt.Errorf("failed to get floating IP for bastion port: %w", err)
	}
	if fp != nil {
		// Floating IP is already attached to bastion, no need to proceed
		openStackCluster.Status.Bastion.FloatingIP = fp.FloatingIP
		return nil, nil
	}

	var floatingIP *string
	switch {
	case openStackCluster.Status.Bastion.FloatingIP != "":
		// Some floating IP has already been created for this bastion, make sure we re-use it
		floatingIP = &openStackCluster.Status.Bastion.FloatingIP
	case openStackCluster.Spec.Bastion.FloatingIP != nil:
		// Use floating IP from the spec
		floatingIP = openStackCluster.Spec.Bastion.FloatingIP
	}
	// Check if there is an existing floating IP attached to bastion, in case where FloatingIP would not yet have been stored in cluster status
	fp, err = networkingService.GetOrCreateFloatingIP(openStackCluster, openStackCluster, clusterResourceName, floatingIP)
	if err != nil {
		handleUpdateOSCError(openStackCluster, fmt.Errorf("failed to get or create floating IP for bastion: %w", err))
		return nil, fmt.Errorf("failed to get or create floating IP for bastion: %w", err)
	}
	openStackCluster.Status.Bastion.FloatingIP = fp.FloatingIP

	err = networkingService.AssociateFloatingIP(openStackCluster, fp, port.ID)
	if err != nil {
		handleUpdateOSCError(openStackCluster, fmt.Errorf("failed to associate floating IP with bastion: %w", err))
		return nil, fmt.Errorf("failed to associate floating IP with bastion: %w", err)
	}

	return nil, nil
}

func bastionToInstanceSpec(openStackCluster *infrav1.OpenStackCluster, cluster *clusterv1.Cluster) (*compute.InstanceSpec, error) {
	bastion := openStackCluster.Spec.Bastion
	if bastion == nil {
		return nil, fmt.Errorf("bastion spec is nil")
	}
	if bastion.Spec == nil {
		// For the case when Bastion is deleted but we don't have spec, let's use an empty one.
		// v1beta1 API validations prevent this from happening in normal circumstances.
		bastion.Spec = &infrav1.OpenStackMachineSpec{}
	}
	resolved := openStackCluster.Status.Bastion.Resolved
	if resolved == nil {
		return nil, errors.New("bastion resolved is nil")
	}

	machineSpec := bastion.Spec
	instanceSpec := &compute.InstanceSpec{
		Name:          bastionName(cluster.Name),
		Flavor:        machineSpec.Flavor,
		SSHKeyName:    machineSpec.SSHKeyName,
		ImageID:       resolved.ImageID,
		RootVolume:    machineSpec.RootVolume,
		ServerGroupID: resolved.ServerGroupID,
		Tags:          compute.InstanceTags(machineSpec, openStackCluster),
	}
	if bastion.AvailabilityZone != nil {
		instanceSpec.FailureDomain = *bastion.AvailabilityZone
	}
	return instanceSpec, nil
}

func bastionName(clusterResourceName string) string {
	return fmt.Sprintf("%s-bastion", clusterResourceName)
}

// getBastionSecurityGroupID returns the ID of the bastion security group if
// managed security groups is enabled.
func getBastionSecurityGroupID(openStackCluster *infrav1.OpenStackCluster) *string {
	if openStackCluster.Spec.ManagedSecurityGroups == nil {
		return nil
	}

	if openStackCluster.Status.BastionSecurityGroup != nil {
		return &openStackCluster.Status.BastionSecurityGroup.ID
	}
	return nil
}

func getOrCreateBastionPorts(openStackCluster *infrav1.OpenStackCluster, networkingService *networking.Service) error {
	desiredPorts := openStackCluster.Status.Bastion.Resolved.Ports
	resources := openStackCluster.Status.Bastion.Resources
	if resources == nil {
		return errors.New("bastion resources are nil")
	}

	if len(desiredPorts) == len(resources.Ports) {
		return nil
	}

	err := networkingService.CreatePorts(openStackCluster, desiredPorts, resources)
	if err != nil {
		return fmt.Errorf("failed to create ports for bastion %s: %w", bastionName(openStackCluster.Name), err)
	}

	return nil
}

// bastionHashHasChanged returns a boolean whether if the latest bastion hash, built from the instance spec, has changed or not.
func bastionHashHasChanged(computeHash string, clusterAnnotations map[string]string) bool {
	latestHash, ok := clusterAnnotations[BastionInstanceHashAnnotation]
	if !ok {
		return false
	}
	return latestHash != computeHash
}

func reconcileNetworkComponents(scope *scope.WithLogger, cluster *clusterv1.Cluster, openStackCluster *infrav1.OpenStackCluster) error {
	clusterResourceName := names.ClusterResourceName(cluster)

	networkingService, err := networking.NewService(scope)
	if err != nil {
		return err
	}

	scope.Logger().Info("Reconciling network components")

	err = networkingService.ReconcileExternalNetwork(openStackCluster)
	if err != nil {
		handleUpdateOSCError(openStackCluster, fmt.Errorf("failed to reconcile external network: %w", err))
		return fmt.Errorf("failed to reconcile external network: %w", err)
	}

	if len(openStackCluster.Spec.ManagedSubnets) == 0 {
		if err := reconcilePreExistingNetworkComponents(scope, networkingService, openStackCluster); err != nil {
			return err
		}
	} else if len(openStackCluster.Spec.ManagedSubnets) == 1 {
		if err := reconcileProvisionedNetworkComponents(networkingService, openStackCluster, clusterResourceName); err != nil {
			return err
		}
	} else {
		return fmt.Errorf("failed to reconcile network: ManagedSubnets only supports one element, %d provided", len(openStackCluster.Spec.ManagedSubnets))
	}

	err = networkingService.ReconcileSecurityGroups(openStackCluster, clusterResourceName)
	if err != nil {
		handleUpdateOSCError(openStackCluster, fmt.Errorf("failed to reconcile security groups: %w", err))
		return fmt.Errorf("failed to reconcile security groups: %w", err)
	}

	return reconcileControlPlaneEndpoint(scope, networkingService, openStackCluster, clusterResourceName)
}

// reconcilePreExistingNetworkComponents reconciles the cluster network status when the cluster is
// using pre-existing networks and subnets which are not provisioned by the
// cluster controller.
func reconcilePreExistingNetworkComponents(scope *scope.WithLogger, networkingService *networking.Service, openStackCluster *infrav1.OpenStackCluster) error {
	scope.Logger().V(4).Info("No need to reconcile network, searching network and subnet instead")

	if openStackCluster.Status.Network == nil {
		openStackCluster.Status.Network = &infrav1.NetworkStatusWithSubnets{}
	}

	if !openStackCluster.Spec.Network.IsEmpty() {
		netOpts := filterconvert.NetworkFilterToListOpts(openStackCluster.Spec.Network)
		networkList, err := networkingService.GetNetworksByFilter(&netOpts)
		if err != nil {
			handleUpdateOSCError(openStackCluster, fmt.Errorf("failed to find network: %w", err))
			return fmt.Errorf("error fetching networks: %w", err)
		}
		if len(networkList) == 0 {
			handleUpdateOSCError(openStackCluster, fmt.Errorf("failed to find any network"))
			return fmt.Errorf("failed to find any network")
		}
		if len(networkList) == 1 {
			setClusterNetwork(openStackCluster, &networkList[0])
		}
	}

	subnets, err := getClusterSubnets(networkingService, openStackCluster)
	if err != nil {
		return err
	}

	// Populate the cluster status with the cluster subnets
	capoSubnets := make([]infrav1.Subnet, len(subnets))
	for i := range subnets {
		subnet := &subnets[i]
		capoSubnets[i] = infrav1.Subnet{
			ID:   subnet.ID,
			Name: subnet.Name,
			CIDR: subnet.CIDR,
			Tags: subnet.Tags,
		}
	}
	if err := utils.ValidateSubnets(capoSubnets); err != nil {
		return err
	}
	openStackCluster.Status.Network.Subnets = capoSubnets

	// If network is not yet populated, use networkID defined on the first
	// cluster subnet to get the Network. Cluster subnets are constrained to
	// be in the same network.
	if openStackCluster.Status.Network.ID == "" && len(subnets) > 0 {
		network, err := networkingService.GetNetworkByID(subnets[0].NetworkID)
		if err != nil {
			return err
		}
		setClusterNetwork(openStackCluster, network)
	}

	return nil
}

func reconcileProvisionedNetworkComponents(networkingService *networking.Service, openStackCluster *infrav1.OpenStackCluster, clusterResourceName string) error {
	err := networkingService.ReconcileNetwork(openStackCluster, clusterResourceName)
	if err != nil {
		handleUpdateOSCError(openStackCluster, fmt.Errorf("failed to reconcile network: %w", err))
		return fmt.Errorf("failed to reconcile network: %w", err)
	}
	err = networkingService.ReconcileSubnet(openStackCluster, clusterResourceName)
	if err != nil {
		handleUpdateOSCError(openStackCluster, fmt.Errorf("failed to reconcile subnets: %w", err))
		return fmt.Errorf("failed to reconcile subnets: %w", err)
	}
	err = networkingService.ReconcileRouter(openStackCluster, clusterResourceName)
	if err != nil {
		handleUpdateOSCError(openStackCluster, fmt.Errorf("failed to reconcile router: %w", err))
		return fmt.Errorf("failed to reconcile router: %w", err)
	}

	return nil
}

// reconcileControlPlaneEndpoint configures the control plane endpoint for the
// cluster, creating it if necessary, and updates ControlPlaneEndpoint in the
// cluster spec.
func reconcileControlPlaneEndpoint(scope *scope.WithLogger, networkingService *networking.Service, openStackCluster *infrav1.OpenStackCluster, clusterResourceName string) error {
	// Calculate the port that we will use for the API server
	apiServerPort := getAPIServerPort(openStackCluster)

	// host must be set by a matching control plane endpoint provider below
	var host string

	switch {
	// API server load balancer is enabled. Create an Octavia load balancer.
	// Note that we reconcile the load balancer even if the control plane
	// endpoint is already set.
	case openStackCluster.Spec.APIServerLoadBalancer.IsEnabled():
		loadBalancerService, err := loadbalancer.NewService(scope)
		if err != nil {
			if strings.EqualFold(err.Error(), loadbalancer.ErrLoadBalancerNoPoint) {
				handleUpdateOSCError(openStackCluster, fmt.Errorf("failed to init load balancer client: %w", err))
				conditions.MarkFalse(openStackCluster, infrav1.ClusterReadyReason, infrav1.LoadBalancerReconcileErrorReason, clusterv1.ConditionSeverityError, err.Error())
			}
			return err
		}

		terminalFailure, err := loadBalancerService.ReconcileLoadBalancer(openStackCluster, clusterResourceName, apiServerPort)
		if err != nil {
			// if it's terminalFailure (not Transient), set the Failure reason and message
			if terminalFailure {
				handleUpdateOSCError(openStackCluster, fmt.Errorf("failed to reconcile load balancer: %w", err))
			}
			return fmt.Errorf("failed to reconcile load balancer: %w", err)
		}

		// Control plane endpoint is the floating IP if one was defined, otherwise the VIP address
		if openStackCluster.Status.APIServerLoadBalancer.IP != "" {
			host = openStackCluster.Status.APIServerLoadBalancer.IP
		} else {
			host = openStackCluster.Status.APIServerLoadBalancer.InternalIP
		}

	// Control plane endpoint is already set
	// Note that checking this here means that we don't re-execute any of
	// the branches below if the control plane endpoint is already set.
	case openStackCluster.Spec.ControlPlaneEndpoint != nil && openStackCluster.Spec.ControlPlaneEndpoint.IsValid():
		host = openStackCluster.Spec.ControlPlaneEndpoint.Host

	// API server load balancer is disabled, but floating IP is not. Create
	// a floating IP to be attached directly to a control plane host.
	case !pointer.BoolDeref(openStackCluster.Spec.DisableAPIServerFloatingIP, false):
		fp, err := networkingService.GetOrCreateFloatingIP(openStackCluster, openStackCluster, clusterResourceName, openStackCluster.Spec.APIServerFloatingIP)
		if err != nil {
			handleUpdateOSCError(openStackCluster, fmt.Errorf("floating IP cannot be got or created: %w", err))
			return fmt.Errorf("floating IP cannot be got or created: %w", err)
		}
		host = fp.FloatingIP

	// API server load balancer is disabled and we aren't using a control
	// plane floating IP. In this case we configure APIServerFixedIP as the
	// control plane endpoint and leave it to the user to configure load
	// balancing.
	case openStackCluster.Spec.APIServerFixedIP != nil:
		host = *openStackCluster.Spec.APIServerFixedIP

	// Control plane endpoint is not set, and none can be created
	default:
		err := fmt.Errorf("unable to determine control plane endpoint")
		handleUpdateOSCError(openStackCluster, err)
		return err
	}

	openStackCluster.Spec.ControlPlaneEndpoint = &clusterv1.APIEndpoint{
		Host: host,
		Port: int32(apiServerPort),
	}

	return nil
}

// getAPIServerPort returns the port to use for the API server based on the cluster spec.
func getAPIServerPort(openStackCluster *infrav1.OpenStackCluster) int {
	switch {
	case openStackCluster.Spec.ControlPlaneEndpoint != nil && openStackCluster.Spec.ControlPlaneEndpoint.IsValid():
		return int(openStackCluster.Spec.ControlPlaneEndpoint.Port)
	case openStackCluster.Spec.APIServerPort != nil:
		return *openStackCluster.Spec.APIServerPort
	}
	return 6443
}

func (r *OpenStackClusterReconciler) SetupWithManager(ctx context.Context, mgr ctrl.Manager, options controller.Options) error {
	clusterToInfraFn := util.ClusterToInfrastructureMapFunc(ctx, infrav1.GroupVersion.WithKind("OpenStackCluster"), mgr.GetClient(), &infrav1.OpenStackCluster{})
	log := ctrl.LoggerFrom(ctx)

	return ctrl.NewControllerManagedBy(mgr).
		WithOptions(options).
		For(&infrav1.OpenStackCluster{}).
		Watches(
			&clusterv1.Cluster{},
			handler.EnqueueRequestsFromMapFunc(func(ctx context.Context, o client.Object) []reconcile.Request {
				requests := clusterToInfraFn(ctx, o)
				if len(requests) < 1 {
					return nil
				}

				c := &infrav1.OpenStackCluster{}
				if err := r.Client.Get(ctx, requests[0].NamespacedName, c); err != nil {
					log.V(4).Error(err, "Failed to get OpenStack cluster")
					return nil
				}

				if annotations.IsExternallyManaged(c) {
					log.V(4).Info("OpenStackCluster is externally managed, skipping mapping")
					return nil
				}
				return requests
			}),
			builder.WithPredicates(predicates.ClusterUnpaused(ctrl.LoggerFrom(ctx))),
		).
		WithEventFilter(predicates.ResourceNotPausedAndHasFilterLabel(ctrl.LoggerFrom(ctx), r.WatchFilterValue)).
		WithEventFilter(predicates.ResourceIsNotExternallyManaged(ctrl.LoggerFrom(ctx))).
		Complete(r)
}

func handleUpdateOSCError(openstackCluster *infrav1.OpenStackCluster, message error) {
	err := capierrors.UpdateClusterError
	openstackCluster.Status.FailureReason = &err
	openstackCluster.Status.FailureMessage = pointer.String(message.Error())
	openstackCluster.Status.Ready = false
}

// getClusterSubnets retrieves the subnets based on the Subnet filters specified on OpenstackCluster.
func getClusterSubnets(networkingService *networking.Service, openStackCluster *infrav1.OpenStackCluster) ([]subnets.Subnet, error) {
	var clusterSubnets []subnets.Subnet
	var err error
	openStackClusterSubnets := openStackCluster.Spec.Subnets
	networkID := ""
	if openStackCluster.Status.Network != nil {
		networkID = openStackCluster.Status.Network.ID
	}

	if len(openStackClusterSubnets) == 0 {
		if networkID == "" {
			// This should be a validation error
			return nil, fmt.Errorf("no network or subnets specified in OpenStackCluster spec")
		}

		listOpts := subnets.ListOpts{
			NetworkID: networkID,
		}
		clusterSubnets, err = networkingService.GetSubnetsByFilter(listOpts)
		if err != nil {
			err = fmt.Errorf("failed to find subnets: %w", err)
			if errors.Is(err, networking.ErrFilterMatch) {
				handleUpdateOSCError(openStackCluster, err)
			}
			return nil, err
		}
		if len(clusterSubnets) > 2 {
			return nil, fmt.Errorf("more than two subnets found in the Network. Specify the subnets in the OpenStackCluster.Spec instead")
		}
	} else {
		for subnet := range openStackClusterSubnets {
			filteredSubnet, err := networkingService.GetNetworkSubnetByFilter(networkID, &openStackClusterSubnets[subnet])
			if err != nil {
				err = fmt.Errorf("failed to find subnet: %w", err)
				if errors.Is(err, networking.ErrFilterMatch) {
					handleUpdateOSCError(openStackCluster, err)
				}
				return nil, err
			}
			clusterSubnets = append(clusterSubnets, *filteredSubnet)

			// Constrain the next search to the network of the first subnet
			networkID = filteredSubnet.NetworkID
		}
	}
	return clusterSubnets, nil
}

// setClusterNetwork sets network information in the cluster status from an OpenStack network.
func setClusterNetwork(openStackCluster *infrav1.OpenStackCluster, network *networks.Network) {
	openStackCluster.Status.Network.ID = network.ID
	openStackCluster.Status.Network.Name = network.Name
	openStackCluster.Status.Network.Tags = network.Tags
}

func patchCluster(ctx context.Context, patchHelper *patch.Helper, openStackCluster *infrav1.OpenStackCluster, options ...patch.Option) error {
	err := patchHelper.Patch(ctx, openStackCluster, options...)
	if err != nil {
		return err
	}
	return nil

}<|MERGE_RESOLUTION|>--- conflicted
+++ resolved
@@ -169,13 +169,10 @@
 		return reconcile.Result{}, err
 	}
 
-<<<<<<< HEAD
 	clusterName := fmt.Sprintf("%s-%s", cluster.Namespace, cluster.Name)
 
 	var skipLBDeleting bool
 
-=======
->>>>>>> ec77c186
 	if openStackCluster.Spec.APIServerLoadBalancer.IsEnabled() {
 		loadBalancerService, err := loadbalancer.NewService(scope)
 		if err != nil {
@@ -187,17 +184,11 @@
 			}
 		}
 
-<<<<<<< HEAD
 		if !skipLBDeleting {
 			if err = loadBalancerService.DeleteLoadBalancer(openStackCluster, clusterName); err != nil {
 				handleUpdateOSCError(openStackCluster, fmt.Errorf("failed to delete load balancer: %w", err))
 				return reconcile.Result{}, fmt.Errorf("failed to delete load balancer: %w", err)
 			}
-=======
-		if err = loadBalancerService.DeleteLoadBalancer(openStackCluster, clusterResourceName); err != nil {
-			handleUpdateOSCError(openStackCluster, fmt.Errorf("failed to delete load balancer: %w", err))
-			return reconcile.Result{}, fmt.Errorf("failed to delete load balancer: %w", err)
->>>>>>> ec77c186
 		}
 	}
 
