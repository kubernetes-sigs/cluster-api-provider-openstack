--- conflicted
+++ resolved
@@ -142,11 +142,9 @@
 	if err != nil {
 		return nil, err
 	}
-<<<<<<< HEAD
-
-=======
+
 	opts.AllowReauth = true
->>>>>>> 15da93de
+
 	provider, err := openstack.AuthenticatedClient(*opts)
 	if err != nil {
 		return nil, fmt.Errorf("Create providerClient err: %v", err)
